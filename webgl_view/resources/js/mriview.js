--- conflicted
+++ resolved
@@ -78,9 +78,6 @@
     "}"
 
 ].join("\n");
-
-<<<<<<< HEAD
-
 
 var flatVertShade = [
     "varying vec4 vColor;",
@@ -93,11 +90,7 @@
     "}",
 ].join("\n");
 
-function MRIview() {
-    this.container = $("#threeDview")
-=======
 function MRIview() { 
->>>>>>> 632034ce
     // scene and camera
     this.scene = new THREE.Scene();
 
@@ -218,16 +211,12 @@
             $.get(loader.extractUrlBase(ctminfo)+json.rois, null, this._loadROIs.bind(this));
             for (var name in names) {
                 var right = names[name];
-<<<<<<< HEAD
-                this._makeFlat(geometries[right], json.flatlims[right], polyfilt[name], right);
+                this._makeFlat(geometries[right], polyfilt[name], right);
                 var meshpiv = this._makeMesh(geometries[right], this.shader);
                 this.meshes[name] = meshpiv.mesh;
                 this.pivot[name] = meshpiv.pivots;
                 this.scene.add(meshpiv.pivots.front);
-=======
-                this._makeFlat(geometries[right], polyfilt[name], right);
-                this._makeMesh(geometries[right], name);
->>>>>>> 632034ce
+
 
                 this.polys.norm[name] =  geometries[right].attributes.index;
                 this.polys.flat[name] = geometries[right].attributes.flatindex;
@@ -492,30 +481,16 @@
 
         geom.attributes.voxidx = {itemsize:3, array:voxidx};
     },
-<<<<<<< HEAD
     _makeMesh: function(geom, shader) {
         var mesh = new THREE.Mesh(geom, shader);
-        mesh.position.y = -flatscale*geom.boundingBox.min.y;
+        mesh.position.y = -geom.boundingBox.min.y;
         mesh.doubleSided = true;
         var pivots = {back:new THREE.Object3D(), front:new THREE.Object3D()};
         pivots.back.add(mesh);
         pivots.front.add(pivots.back);
-        pivots.back.position.y = flatscale*(geom.boundingBox.min.y - geom.boundingBox.max.y);
-        pivots.front.position.y = flatscale*geom.boundingBox.max.y;
+        pivots.back.position.y = geom.boundingBox.min.y - geom.boundingBox.max.y;
+        pivots.front.position.y = geom.boundingBox.max.y;
         return {mesh:mesh, pivots:pivots};
-=======
-    _makeMesh: function(geom, name) {
-        var mesh = new THREE.Mesh(geom, this.shader);
-        mesh.position.y = -geom.boundingBox.min.y;
-        mesh.doubleSided = true;
-        this.meshes[name] = mesh;
-        this.pivot[name] = {back:new THREE.Object3D(), front:new THREE.Object3D()};
-        this.pivot[name].back.add(mesh);
-        this.pivot[name].front.add(this.pivot[name].back);
-        this.pivot[name].back.position.y = geom.boundingBox.min.y - geom.boundingBox.max.y;
-        this.pivot[name].front.position.y = geom.boundingBox.max.y;
-        this.scene.add(this.pivot[name].front);
->>>>>>> 632034ce
     }, 
     _loadROIs: function(svgdoc) {
         this.svgroi = svgdoc.getElementsByTagName("svg")[0];
